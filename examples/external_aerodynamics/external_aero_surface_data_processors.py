# SPDX-FileCopyrightText: Copyright (c) 2025 NVIDIA CORPORATION & AFFILIATES.
# SPDX-FileCopyrightText: All rights reserved.
# SPDX-License-Identifier: Apache-2.0
#
# Licensed under the Apache License, Version 2.0 (the "License");
# you may not use this file except in compliance with the License.
# You may obtain a copy of the License at
#
#     http://www.apache.org/licenses/LICENSE-2.0
#
# Unless required by applicable law or agreed to in writing, software
# distributed under the License is distributed on an "AS IS" BASIS,
# WITHOUT WARRANTIES OR CONDITIONS OF ANY KIND, either express or implied.
# See the License for the specific language governing permissions and
# limitations under the License.

import logging
import warnings
from typing import Optional

import numpy as np
<<<<<<< HEAD

from examples.external_aerodynamics.constants import (
    PhysicsConstantsCarAerodynamics,
    PhysicsConstantsHLPW,
)
from examples.external_aerodynamics.external_aero_utils import to_float32
from examples.external_aerodynamics.external_aero_validation_utils import (
=======
from constants import PhysicsConstants
from external_aero_utils import to_float32
from external_aero_validation_utils import (
>>>>>>> 1cde7d8e
    check_field_statistics,
    check_surface_physics_bounds,
)
from schemas import ExternalAerodynamicsExtractedDataInMemory

logging.basicConfig(
    format="%(asctime)s - Process %(process)d - %(levelname)s - %(message)s",
    level=logging.INFO,
    datefmt="%Y-%m-%d %H:%M:%S",
)
logger = logging.getLogger(__name__)


def default_surface_processing_for_external_aerodynamics(
    data: ExternalAerodynamicsExtractedDataInMemory,
    surface_variables: list[str],
) -> ExternalAerodynamicsExtractedDataInMemory:
    """Default surface processing for External Aerodynamics."""

    cell_data = (data.surface_polydata.cell_data[k] for k in surface_variables)
    data.surface_fields = np.concatenate(
        [d if d.ndim > 1 else d[:, np.newaxis] for d in cell_data], axis=-1
    )
    data.surface_mesh_centers = np.array(data.surface_polydata.cell_centers().points)
    data.surface_normals = np.array(data.surface_polydata.cell_normals)
    data.surface_areas = data.surface_polydata.compute_cell_sizes(
        length=False, area=True, volume=False
    )
    data.surface_areas = np.array(data.surface_areas.cell_data["Area"])

    return data


def default_surface_processing_for_external_aerodynamics_hlpw(
    data: ExternalAerodynamicsExtractedDataInMemory,
    surface_variables: list[str],
    nbf_field_name: str = "N_BF",
) -> ExternalAerodynamicsExtractedDataInMemory:
    """
    Default surface processing for HLPW dataset.

    Uses the N_BF (Normal Boundary Faces) field for computing normals and areas,
    which is more accurate than computing them separately with PyVista.

    Important: Converts point data to cell data before processing, as HLPW
    data may be stored at vertices rather than cell centers.

    Args:
        data: External aerodynamics data with surface polydata
        surface_variables: List of variable names to extract from surface data
        nbf_field_name: Name of the area-weighted normal field (default: "N_BF")

    Returns:
        Data with surface fields, mesh centers, normals, and areas extracted
    """

    # Convert point data to cell data (important for HLPW!)
    # Data might be stored at vertices, need to move to cell centers
    data.surface_polydata = data.surface_polydata.point_data_to_cell_data()

    # Extract surface fields (pressure, wall shear stress, etc.)
    cell_data = (data.surface_polydata.cell_data[k] for k in surface_variables)
    data.surface_fields = np.concatenate(
        [d if d.ndim > 1 else d[:, np.newaxis] for d in cell_data], axis=-1
    )

    # Extract mesh centers
    data.surface_mesh_centers = np.array(data.surface_polydata.cell_centers().points)

    # Check if N_BF field exists - REQUIRED for HLPW
    if nbf_field_name not in data.surface_polydata.cell_data:
        logger.error(
            f"Field '{nbf_field_name}' not found in surface cell_data. "
            f"Available fields: {list(data.surface_polydata.cell_data.keys())}"
        )
        raise ValueError(
            f"Required field '{nbf_field_name}' not found in surface data. "
            f"HLPW processing requires N_BF field for accurate normal and area computation."
        )

    # Use N_BF (area-weighted normal vectors) - HLPW-specific
    surface_normals_area = np.array(
        data.surface_polydata.cell_data[nbf_field_name]
    ).astype(np.float32)

    # Compute areas as magnitude of N_BF
    data.surface_areas = np.linalg.norm(surface_normals_area, axis=1).astype(np.float32)

    # Compute unit normals by normalizing N_BF
    data.surface_normals = surface_normals_area / np.reshape(
        data.surface_areas, (-1, 1)
    )

    return data


def filter_invalid_surface_cells(
    data: ExternalAerodynamicsExtractedDataInMemory,
    tolerance: float = 1e-6,
) -> ExternalAerodynamicsExtractedDataInMemory:
    """
    Filter out invalid surface cells based on area and normal criteria.

    Removes cells where:
    - Area is <= tolerance (zero or negative area)
    - Normal vector has L2-norm <= tolerance (degenerate normal)

    Args:
        data: External aerodynamics data with surface information
        tolerance: Minimum valid value for area and normal magnitude (default: 1e-6)

    Returns:
        Data with invalid cells filtered out
    """

    if data.surface_areas is None or len(data.surface_areas) == 0:
        logger.warning("Surface areas are empty, skipping filter")
        return data

    if data.surface_normals is None or len(data.surface_normals) == 0:
        logger.warning("Surface normals are empty, skipping filter")
        return data

    # Calculate initial count
    n_total = len(data.surface_areas)

    # Create validity masks
    valid_area_mask = data.surface_areas > tolerance
    normal_norms = np.linalg.norm(data.surface_normals, axis=1)
    valid_normal_mask = normal_norms > tolerance

    # Combine masks (both conditions must be true)
    valid_mask = valid_area_mask & valid_normal_mask

    # Count filtered cells
    n_valid = valid_mask.sum()
    n_filtered = n_total - n_valid
    n_area_filtered = (~valid_area_mask).sum()
    n_normal_filtered = (~valid_normal_mask).sum()

    # Log filtering statistics
    if n_filtered == 0:
        logger.info(f"No invalid surface cells found (all {n_total} cells are valid)")
        return data

    if n_valid == 0:
        logger.error(
            f"All {n_total} surface cells filtered out! "
            f"({n_area_filtered} due to area, {n_normal_filtered} due to normals). "
            "Check tolerance and data quality."
        )
        raise ValueError("Filtering removed all surface cells")

    logger.info(
        f"Filtered {n_filtered} invalid surface cells "
        f"({n_filtered / n_total * 100:.2f}% of {n_total} total cells):"
    )
    logger.info(f"  - {n_area_filtered} cells with area <= {tolerance}")
    logger.info(f"  - {n_normal_filtered} cells with normal L2-norm <= {tolerance}")
    logger.info(f"  - {n_valid} valid cells remaining")

    # Apply filter to all surface arrays
    data.surface_mesh_centers = data.surface_mesh_centers[valid_mask]
    data.surface_normals = data.surface_normals[valid_mask]
    data.surface_areas = data.surface_areas[valid_mask]
    data.surface_fields = data.surface_fields[valid_mask]

    return data


def normalize_surface_normals(
    data: ExternalAerodynamicsExtractedDataInMemory,
) -> ExternalAerodynamicsExtractedDataInMemory:
    """Normalize surface normals."""

    if data.surface_normals.shape[0] == 0:
        logger.error(f"Surface normals are empty: {data.surface_normals}")
        return data

    # Normalize cell normals
    data.surface_normals = (
        data.surface_normals
        / np.linalg.norm(data.surface_normals, axis=1)[:, np.newaxis]
    )

    return data


def non_dimensionalize_surface_fields(
    data: ExternalAerodynamicsExtractedDataInMemory,
    physics_constants: PhysicsConstantsCarAerodynamics,
) -> ExternalAerodynamicsExtractedDataInMemory:
    """
    Non-dimensionalize surface fields using PhysicsConstantsCarAerodynamics.
    Note: Both DriveAerML and AhmedML use the same non-dimensional constants
    """

    air_density = physics_constants.AIR_DENSITY
    stream_velocity = physics_constants.STREAM_VELOCITY

    if data.surface_fields.shape[0] == 0:
        logger.error(f"Surface fields are empty: {data.surface_fields}")
        return data

    if air_density <= 0:
        logger.error(f"Air density must be > 0: {air_density}")
    if stream_velocity <= 0:
        logger.error(f"Stream velocity must be > 0: {stream_velocity}")

    # Non-dimensionalize surface fields
    data.surface_fields = data.surface_fields / (air_density * stream_velocity**2.0)


    return data


def non_dimensionalize_surface_fields_hlpw(
    data: ExternalAerodynamicsExtractedDataInMemory,
    physics_constants: PhysicsConstantsHLPW,
) -> ExternalAerodynamicsExtractedDataInMemory:
    """
    Non-dimensionalize surface fields using PhysicsConstantsHLPW.
    """

    pref = physics_constants.PREF
    tref = physics_constants.TREF

    if data.surface_fields is None or len(data.surface_fields) == 0:
        logger.error(f"Surface fields are empty: {data.surface_fields}")
        return data
    # Non-dimensionalize temperature by TREF
    data.surface_fields[:, 0:1] /= tref

    # Non-dimensionalize pressure and shear stress by PREF
    data.surface_fields[:, 1:] /= pref

    return data


def update_surface_data_to_float32(
    data: ExternalAerodynamicsExtractedDataInMemory,
) -> ExternalAerodynamicsExtractedDataInMemory:
    """Update surface data to float32."""

    # Update processed surface data
    data.surface_mesh_centers = to_float32(data.surface_mesh_centers)
    data.surface_normals = to_float32(data.surface_normals)
    data.surface_areas = to_float32(data.surface_areas)
    data.surface_fields = to_float32(data.surface_fields)

    return data


def validate_surface_sample_quality(
    data: ExternalAerodynamicsExtractedDataInMemory,
    statistical_tolerance: float = 7.0,
    pressure_max: float = 4.0,
) -> Optional[ExternalAerodynamicsExtractedDataInMemory]:
    """
    Validate surface sample quality and reject entire sample if it fails checks.

    This validator checks:
    1. Statistical outliers: If all data points are beyond mean ± tolerance*std
    2. Physics bounds: If max non-dimensionalized pressure exceeds threshold

    Note: This should be applied AFTER non-dimensionalization.

    Args:
        data: External aerodynamics data with surface information
        statistical_tolerance: Number of standard deviations for outlier detection (default: 7.0)
        pressure_max: Maximum allowed non-dimensionalized pressure (default: 4.0)

    Returns:
        Data unchanged if valid, None if sample should be rejected
    """

    if data.surface_fields is None or len(data.surface_fields) == 0:
        logger.warning(
            f"[{data.metadata.filename}] Surface fields are empty, skipping validation"
        )
        return data

    # 1. Check field statistics and perform statistical outlier filtering
    is_invalid, vmax, vmin, n_filtered, n_total = check_field_statistics(
        data.surface_fields, field_type="surface", tolerance=statistical_tolerance
    )

    if is_invalid:
        logger.error(
            f"[{data.metadata.filename}] Sample rejected: "
            f"Statistical outlier detection (mean ± {statistical_tolerance}σ) "
            f"filtered all {n_total} cells"
        )
        return None

    # Log statistics with filename
    logger.info(
        f"[{data.metadata.filename}] Surface field statistics: "
        f"vmax={vmax}, vmin={vmin} "
        f"(filtered {n_filtered}/{n_total} statistical outliers)"
    )

    # 2. Check physics-based bounds
    exceeds_bounds, error_msg = check_surface_physics_bounds(
        vmax, pressure_max=pressure_max
    )

    if exceeds_bounds:
        logger.error(f"[{data.metadata.filename}] Sample rejected: {error_msg}")
        return None

    logger.info(f"[{data.metadata.filename}] Surface sample passed quality checks")
    return data


def decimate_mesh(
    data: ExternalAerodynamicsExtractedDataInMemory,
    algo: str = None,
    reduction: float = 0.0,
    **kwargs,
) -> ExternalAerodynamicsExtractedDataInMemory:
    """Decimate mesh using pyvista."""

    if reduction < 0:
        logger.error(f"Reduction must be >= 0: {reduction}")
        return data

    if not algo or reduction == 0:
        return data

    mesh = data.surface_polydata

    # Need point_data to interpolate target mesh node values.
    mesh = mesh.cell_data_to_point_data()
    # Decimation algos require tri-mesh.
    mesh = mesh.triangulate()
    match algo:
        case "decimate_pro":
            mesh = mesh.decimate_pro(reduction, **kwargs)
        case "decimate":
            if mesh.n_points > 400_000:
                warnings.warn("decimate algo may hang on meshes of size more than 400K")
            mesh = mesh.decimate(
                reduction,
                attribute_error=True,
                scalars=True,
                vectors=True,
                **kwargs,
            )
        case _:
            logger.error(f"Unsupported decimation algo {algo}")
            return data

    # Compute cell data.
    data.surface_polydata = mesh.point_data_to_cell_data()

    # Update metadata
    data.metadata.decimation_algo = algo
    data.metadata.decimation_reduction = reduction

    return data<|MERGE_RESOLUTION|>--- conflicted
+++ resolved
@@ -19,7 +19,6 @@
 from typing import Optional
 
 import numpy as np
-<<<<<<< HEAD
 
 from examples.external_aerodynamics.constants import (
     PhysicsConstantsCarAerodynamics,
@@ -27,11 +26,6 @@
 )
 from examples.external_aerodynamics.external_aero_utils import to_float32
 from examples.external_aerodynamics.external_aero_validation_utils import (
-=======
-from constants import PhysicsConstants
-from external_aero_utils import to_float32
-from external_aero_validation_utils import (
->>>>>>> 1cde7d8e
     check_field_statistics,
     check_surface_physics_bounds,
 )

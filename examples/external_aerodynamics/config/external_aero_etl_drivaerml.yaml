--- conflicted
+++ resolved
@@ -75,7 +75,6 @@
           algo: decimate_pro  # can be one of {decimate_pro, decimate}
           reduction: 0.0  # 0 means no decimation.
           preserve_topology: false
-<<<<<<< HEAD
         
         - _target_: examples.external_aerodynamics.external_aero_surface_data_processors.normalize_surface_normals
           _partial_: true
@@ -86,15 +85,6 @@
             _target_: examples.external_aerodynamics.constants.PhysicsConstantsCarAerodynamics
 
         - _target_: examples.external_aerodynamics.external_aero_surface_data_processors.update_surface_data_to_float32
-=======
-        - _target_: external_aero_surface_data_processors.normalize_surface_normals
-          _partial_: true
-        - _target_: external_aero_surface_data_processors.non_dimensionalize_surface_fields
-          _partial_: true
-          air_density: 1.205  # kg/m³
-          stream_velocity: 30.00  # m/s
-        - _target_: external_aero_surface_data_processors.update_surface_data_to_float32
->>>>>>> 1cde7d8e
           _partial_: true
 
     volume_preprocessing:
@@ -107,7 +97,6 @@
       volume_processors:
         - _target_: external_aero_volume_data_processors.non_dimensionalize_volume_fields
           _partial_: true
-<<<<<<< HEAD
           physical_constants:
             _target_: examples.external_aerodynamics.constants.PhysicsConstantsCarAerodynamics
 
@@ -115,11 +104,6 @@
           _partial_: true
 
         - _target_: examples.external_aerodynamics.external_aero_volume_data_processors.shuffle_volume_data
-=======
-        - _target_: external_aero_volume_data_processors.update_volume_data_to_float32
-          _partial_: true
-        - _target_: external_aero_volume_data_processors.shuffle_volume_data
->>>>>>> 1cde7d8e
           _partial_: true
     
     global_params_preprocessing:

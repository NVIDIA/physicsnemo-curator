--- conflicted
+++ resolved
@@ -19,12 +19,8 @@
 from typing import Callable, Optional
 
 import numpy as np
-<<<<<<< HEAD
 from constants import PhysicsConstantsCarAerodynamics
-=======
 import zarr
-from constants import PhysicsConstants
->>>>>>> 8465c46f
 from external_aero_geometry_data_processors import (
     default_geometry_processing_for_external_aerodynamics,
 )
